--- conflicted
+++ resolved
@@ -1,11 +1,7 @@
 #!/usr/bin/env python
 sdict = {
     'name' : 'txredis',
-<<<<<<< HEAD
-    'version' : '0.1.5',
-=======
     'version' : '2.0',
->>>>>>> a786bd2f
 	'packages' : ['txredis'],
     'description' : 'Python/Twisted client for Redis key-value store',
     'author' : 'Dorian Raymer',
