--- conflicted
+++ resolved
@@ -90,7 +90,6 @@
         self.bulk_length = 0
         self.multi_bulk_length = 0
         self.multi_bulk_reply = []
-<<<<<<< HEAD
         self.replyQueue = RedisReplyQueue()
 
         self._disconnected = False
@@ -100,10 +99,6 @@
         self.replyQueue.failAll(reason)
         basic.LineReceiver.connectionLost(self, reason)
         
-=======
-        self.replyQueue = defer.DeferredQueue()
-
->>>>>>> 2e906e84
     def lineReceived(self, line):
         """
         Reply types:
@@ -259,13 +254,10 @@
         """
         """
         self.transport.write(s)
-<<<<<<< HEAD
             
     # # # # # # # # # # # # # # # # # # # # # # # # # # # # # # # # # # #
     # REDIS COMMANDS
     #
-=======
->>>>>>> 2e906e84
 
     def ping(self):
         """
@@ -273,13 +265,6 @@
         """
         self._write('PING\r\n')
         return self.get_response()
-<<<<<<< HEAD
-=======
-
-    # # # # # # # # # # # # # # # # # # # # # # # # # # # # # # # # # # #
-    # REDIS COMMANDS
-    #
->>>>>>> 2e906e84
 
     # Commands operating on string values
     def set(self, key, value, preserve=False, getset=False):
